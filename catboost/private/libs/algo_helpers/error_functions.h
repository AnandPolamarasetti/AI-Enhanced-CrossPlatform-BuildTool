--- conflicted
+++ resolved
@@ -218,25 +218,10 @@
     }
 };
 
-<<<<<<< HEAD
 class TMultiRMSEErrorWithMissingValues final : public TMultiDerCalcer {
 public:
     explicit TMultiRMSEErrorWithMissingValues()
         : TMultiDerCalcer(EHessianType::Diagonal) {
-=======
-class TSurvivalAftError final : public TMultiDerCalcer {
-public:
-    const double Scale;
-    std::unique_ptr<NCB::IDistribution> Distribution;
-
-public:
-    explicit TSurvivalAftError(std::unique_ptr<NCB::IDistribution> distribution, double scale)
-        : TMultiDerCalcer(EHessianType::Diagonal)
-        , Scale(scale)
-        , Distribution(std::move(distribution))
-    {
-        CB_ENSURE(Scale > 0, "Scale should be positive");
->>>>>>> ea67f2be
     }
 
     void CalcDers(
@@ -245,15 +230,16 @@
         float weight,
         TVector<double>* der,
         THessianInfo* der2
-<<<<<<< HEAD
     ) const override {
         const int dim = target.size();
         for (auto i : xrange(dim)) {
-            if (std::isnan((float)target[i])) {
-                (*der)[i] = 0.0;
-            } else {
-                (*der)[i] = weight * (target[i] - approx[i]);
-            }
+	    //const float realWeight = weight * std::isnan(target[i]); 
+            //(*der)[i] = realWeight * (target[i] - approx[i]);
+	    if(std::isnan(target[i])) {
+	        (*der)[i] = 0.0;
+	    } else {
+		(*der)[i] = weight * (target[i] - approx[i]);
+	    }
         }
 
         if (der2 != nullptr) {
@@ -261,17 +247,37 @@
                      der2->ApproxDimension == dim);
 
             for (auto i : xrange(dim)) {
-                if (std::isnan((float)target[i])) {
-                    der2->Data[i] = 0.f;
+                if (std::isnan(target[i])) {
+                    der2->Data[i] = 0.0;
                 } else {
                     der2->Data[i] = -weight;
                 }
             }
         }
     }
-=======
+};
+
+class TSurvivalAftError final : public TMultiDerCalcer {
+public:
+    const double Scale;
+    std::unique_ptr<NCB::IDistribution> Distribution;
+
+public:
+    explicit TSurvivalAftError(std::unique_ptr<NCB::IDistribution> distribution, double scale)
+        : TMultiDerCalcer(EHessianType::Diagonal)
+        , Scale(scale)
+        , Distribution(std::move(distribution))
+    {
+        CB_ENSURE(Scale > 0, "Scale should be positive");
+    }
+
+    void CalcDers(
+        TConstArrayRef<double> approx,
+        TConstArrayRef<float> target,
+        float weight,
+        TVector<double>* der,
+        THessianInfo* der2
     ) const override;
->>>>>>> ea67f2be
 };
 
 class TRMSEWithUncertaintyError final : public TMultiDerCalcer {
