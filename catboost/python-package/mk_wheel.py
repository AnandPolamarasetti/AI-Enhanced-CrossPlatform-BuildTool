--- conflicted
+++ resolved
@@ -208,75 +208,16 @@
 
 
 def make_wheel(wheel_name, pkg_name, ver, arc_root, dst_so_modules, should_build_widget):
-<<<<<<< HEAD
-    dir_path = tempfile.mkdtemp()
-
-    # Create py files
-    os.makedirs(os.path.join(dir_path, pkg_name))
-
-    catboost_package_dir = os.path.join(arc_root, 'catboost/python-package')
-    for file_name in ['__init__.py', 'version.py', 'core.py', 'datasets.py', 'utils.py', 'eval', 'widget/__init__.py',
-                      'widget/ipythonwidget.py', "widget/metrics_plotter.py", "widget/callbacks.py",
-                      'metrics.py', 'monoforest.py', 'plot_helpers.py', 'text_processing.py']:
-        src = os.path.join(catboost_package_dir, 'catboost', file_name)
-        dst = os.path.join(dir_path, pkg_name, file_name)
-        if not os.path.exists(os.path.dirname(dst)):
-            os.makedirs(os.path.dirname(dst))
-
-        if os.path.isdir(src):
-            shutil.copytree(src, dst)
-        else:
-            shutil.copy(src, dst)
-
-    hnsw_package_dir = os.path.join(arc_root, 'library/python/hnsw/hnsw')
-    hnsw_dst_dir = os.path.join(dir_path, pkg_name, 'hnsw')
-    os.makedirs(hnsw_dst_dir)
-    for file_name in ['__init__.py', 'hnsw.py']:
-        src = os.path.join(hnsw_package_dir, file_name)
-        dst = os.path.join(hnsw_dst_dir, file_name)
-        shutil.copy(src, dst)
-
-    # Create so files
-    py_trait = PythonTrait('', '', [])
-    for module_name, (so_path, dst_subdir) in dst_so_modules.items():
-        so_name = py_trait.so_name(module_name)
-        shutil.copy(so_path, os.path.join(dir_path, pkg_name, dst_subdir, so_name))
-
-    # Create metadata
-    dist_info_dir = os.path.join(dir_path, '{}-{}.dist-info'.format(pkg_name, ver))
-    shutil.copytree(os.path.join(catboost_package_dir, 'catboost.dist-info'), dist_info_dir)
-
-    def substitute_vars(file_path):
-        allow_to_write(file_path)
-        with open(file_path, 'r') as fm:
-            metadata = fm.read()
-        metadata = metadata.format(
-            pkg_name=pkg_name,
-            version=ver,
-        )
-        with open(file_path, 'w') as fm:
-            fm.write(metadata)
-
-    substitute_vars(os.path.join(dist_info_dir, 'METADATA'))
-    substitute_vars(os.path.join(dist_info_dir, 'top_level.txt'))
-
-    if should_build_widget:
-        data_dir = os.path.join(dir_path, '{}-{}.data'.format(pkg_name, ver), 'data')
-        widget_dir = os.path.join(catboost_package_dir, 'catboost', 'widget')
-        for file in ['extension.js', 'index.js']:
-            src = os.path.join(widget_dir, 'nbextension', file)
-            dst = os.path.join(data_dir, 'share', 'jupyter', 'nbextensions', 'catboost-widget', file)
-=======
     with tempfile.TemporaryDirectory() as dir_path:
         # Create py files
         os.makedirs(os.path.join(dir_path, pkg_name))
 
         catboost_package_dir = os.path.join(arc_root, 'catboost/python-package')
         for file_name in ['__init__.py', 'version.py', 'core.py', 'datasets.py', 'utils.py', 'eval', 'widget/__init__.py',
-                        'widget/ipythonwidget.py', 'metrics.py', 'monoforest.py', 'plot_helpers.py', 'text_processing.py']:
+                          'widget/ipythonwidget.py','widget/metrics_plotter.py', 'widget/callbacks.py',
+                          'metrics.py', 'monoforest.py', 'plot_helpers.py', 'text_processing.py']:
             src = os.path.join(catboost_package_dir, 'catboost', file_name)
             dst = os.path.join(dir_path, pkg_name, file_name)
->>>>>>> 68d828dc
             if not os.path.exists(os.path.dirname(dst)):
                 os.makedirs(os.path.dirname(dst))
 
